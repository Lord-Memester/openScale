/* Copyright (C) 2018 Erik Johansson <erik@ejohansson.se>
 *
 *    This program is free software: you can redistribute it and/or modify
 *    it under the terms of the GNU General Public License as published by
 *    the Free Software Foundation, either version 3 of the License, or
 *    (at your option) any later version.
 *
 *    This program is distributed in the hope that it will be useful,
 *    but WITHOUT ANY WARRANTY; without even the implied warranty of
 *    MERCHANTABILITY or FITNESS FOR A PARTICULAR PURPOSE.  See the
 *    GNU General Public License for more details.
 *
 *    You should have received a copy of the GNU General Public License
 *    along with this program.  If not, see <http://www.gnu.org/licenses/>
 */

package com.health.openscale.core.bluetooth;

import android.content.Context;
import android.util.SparseArray;

import java.util.Locale;

public class BluetoothFactory {
    public static BluetoothCommunication createDebugDriver(Context context) {
        return new BluetoothDebug(context);
    }

    public static BluetoothCommunication createDeviceDriver(Context context, String deviceName) {
        final String name = deviceName.toLowerCase(Locale.US);

        if (name.startsWith("BEURER BF700".toLowerCase(Locale.US))
                || name.startsWith("BEURER BF800".toLowerCase(Locale.US))
                || name.startsWith("BF-800".toLowerCase(Locale.US))
                || name.startsWith("BF-700".toLowerCase(Locale.US))
                || name.startsWith("RT-Libra-B".toLowerCase(Locale.US))
                || name.startsWith("RT-Libra-W".toLowerCase(Locale.US))
                || name.startsWith("Libra-B".toLowerCase(Locale.US))
                || name.startsWith("Libra-W".toLowerCase(Locale.US))) {
            return new BluetoothBeurerSanitas(context, BluetoothBeurerSanitas.DeviceType.BEURER_BF700_800_RT_LIBRA);
        }
        if (name.startsWith("BEURER BF710".toLowerCase(Locale.US))
                || name.equals("BF700".toLowerCase(Locale.US))) {
            return new BluetoothBeurerSanitas(context, BluetoothBeurerSanitas.DeviceType.BEURER_BF710);
        }
        if (name.equals("openScale".toLowerCase(Locale.US))) {
            return new BluetoothCustomOpenScale(context);
        }
        if (name.equals("Mengii".toLowerCase(Locale.US))) {
            return new BluetoothDigooDGSO38H(context);
        }
        if (name.equals("Electronic Scale".toLowerCase(Locale.US))) {
            return new BluetoothExcelvanCF36xBLE(context);
        }
        if (name.equals("VScale".toLowerCase(Locale.US))) {
            return new BluetoothExingtechY1(context);
        }
        if (name.equals("YunChen".toLowerCase(Locale.US))) {
            return new BluetoothHesley(context);
        }
        if (deviceName.startsWith("iHealth HS3")) {
            return new BluetoothIhealthHS3(context);
        }
        // BS444 || BS440
        if (deviceName.startsWith("013197") || deviceName.startsWith("013198") || deviceName.startsWith("0202B6")) {
            return new BluetoothMedisanaBS44x(context, true);
        }

        //BS430
        if (deviceName.startsWith("0203B")) {
            return new BluetoothMedisanaBS44x(context, false);
        }

        if (deviceName.startsWith("SWAN") || name.equals("icomon".toLowerCase(Locale.US)) || name.equals("YG".toLowerCase(Locale.US))) {
            return new BluetoothMGB(context);
        }
        if (name.equals("MI_SCALE".toLowerCase(Locale.US)) || name.equals("MI SCALE2".toLowerCase(Locale.US))) {
            return new BluetoothMiScale(context);
        }
        if (name.equals("MIBCS".toLowerCase(Locale.US)) || name.equals("MIBFS".toLowerCase(Locale.US))) {
            return new BluetoothMiScale2(context);
        }
        if (name.equals("Health Scale".toLowerCase(Locale.US))) {
            return new BluetoothOneByone(context);
        }
        if(name.equals("1byone scale".toLowerCase(Locale.US))) {
            return new BluetoothOneByoneNew(context);
        }

        if (name.equals("SENSSUN FAT".toLowerCase(Locale.US))) {
            return new BluetoothSenssun(context);
        }
        if (name.startsWith("SANITAS SBF70".toLowerCase(Locale.US)) || name.startsWith("sbf75")) {
            return new BluetoothBeurerSanitas(context, BluetoothBeurerSanitas.DeviceType.SANITAS_SBF70_70);
        }
        if (deviceName.startsWith("YUNMAI-SIGNAL") || deviceName.startsWith("YUNMAI-ISM")) {
            return new BluetoothYunmaiSE_Mini(context, true);
        }
        if (deviceName.startsWith("YUNMAI-ISSE")) {
            return new BluetoothYunmaiSE_Mini(context, false);
        }
        if (deviceName.startsWith("01257B") || deviceName.startsWith("11257B")) {
            // Trisa Body Analyze 4.0, aka Transtek GBF-1257-B
            return new BluetoothTrisaBodyAnalyze(context);
        }
        if (deviceName.equals("000FatScale01") || deviceName.equals("000FatScale02")
                || deviceName.equals("042FatScale01")) {
            return new BluetoothInlife(context);
        }
        if (deviceName.startsWith("QN-Scale")) {
            return new BluetoothQNScale(context);
        }
        if (deviceName.startsWith("Shape200") || deviceName.startsWith("Shape100") || deviceName.startsWith("Shape50") || deviceName.startsWith("Style100")) {
            return new BluetoothSoehnle(context);
        }
        if (deviceName.equals("Hoffen BS-8107")) {
            return new BluetoothHoffenBBS8107(context);
        }
        if (deviceName.equals("ADV") || deviceName.equals("Chipsea-BLE")) {
            return new BluetoothOKOK(context);
        }
<<<<<<< HEAD
        if (deviceName.isEmpty()) {
=======
        if (deviceName.equals("NoName OkOk")) {
>>>>>>> 8eca3a05
            return new BluetoothOKOK2(context);
        }
        if (deviceName.equals("BF105") || deviceName.equals("BF720")) {
            return new BluetoothBeurerBF105(context);
        }
        if (deviceName.equals("BF600") || deviceName.equals("BF850")) {
            return new BluetoothBeurerBF600(context, deviceName);
        }
        if (deviceName.equals("SBF77") || deviceName.equals("SBF76") || deviceName.equals("BF950")) {
            return new BluetoothBeurerBF950(context, deviceName);
        }
        if (deviceName.equals("SBF72") || deviceName.equals("BF915") || deviceName.equals("SBF73")) {
            return new BluetoothSanitasSBF72(context, deviceName);
        }
        if (deviceName.equals("Weight Scale")) {
            return new BluetoothSinocare(context);
        }
        if (deviceName.equals("CH100")) {
            return new BluetoothHuaweiAH100(context);
        }
        if (deviceName.equals("ES-26BB-B")){
            return new BluetoothES26BBB(context);
        }
        if (deviceName.equals("Yoda1")){
            return new BluetoothYoda1Scale(context);
        }
        if (deviceName.equals("AAA002") || deviceName.equals("AAA007")) {
            return new BluetoothBroadcastScale(context);
        }
        if (deviceName.equals("AE BS-06")) {
            return new BluetoothActiveEraBF06(context);
        }
        return null;
    }

    public static String convertNoNameToDeviceName(SparseArray<byte[]> manufacturerSpecificData) {
        String deviceName = null;
        deviceName = BluetoothOKOK2.convertNoNameToDeviceName(manufacturerSpecificData);

        return deviceName;
    }
}<|MERGE_RESOLUTION|>--- conflicted
+++ resolved
@@ -119,11 +119,7 @@
         if (deviceName.equals("ADV") || deviceName.equals("Chipsea-BLE")) {
             return new BluetoothOKOK(context);
         }
-<<<<<<< HEAD
-        if (deviceName.isEmpty()) {
-=======
         if (deviceName.equals("NoName OkOk")) {
->>>>>>> 8eca3a05
             return new BluetoothOKOK2(context);
         }
         if (deviceName.equals("BF105") || deviceName.equals("BF720")) {
