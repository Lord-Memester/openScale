/* Copyright (C) 2014  olie.xdev <olie.xdev@googlemail.com>
*
*    This program is free software: you can redistribute it and/or modify
*    it under the terms of the GNU General Public License as published by
*    the Free Software Foundation, either version 3 of the License, or
*    (at your option) any later version.
*
*    This program is distributed in the hope that it will be useful,
*    but WITHOUT ANY WARRANTY; without even the implied warranty of
*    MERCHANTABILITY or FITNESS FOR A PARTICULAR PURPOSE.  See the
*    GNU General Public License for more details.
*
*    You should have received a copy of the GNU General Public License
*    along with this program.  If not, see <http://www.gnu.org/licenses/>
*/

package com.health.openscale.core.datatypes;

import android.arch.persistence.room.ColumnInfo;
import android.arch.persistence.room.Entity;
import android.arch.persistence.room.ForeignKey;
import android.arch.persistence.room.Index;
import android.arch.persistence.room.PrimaryKey;

import com.health.openscale.core.utils.Converters;
import com.j256.simplecsv.common.CsvColumn;

import java.lang.reflect.Field;
import java.util.Date;

import timber.log.Timber;

@Entity(tableName = "scaleMeasurements",
        indices = {@Index(value = {"userId", "datetime"}, unique = true)},
        foreignKeys = @ForeignKey(
                entity = ScaleUser.class,
                parentColumns = "id",
                childColumns = "userId",
                onDelete = ForeignKey.CASCADE))
public class ScaleMeasurement implements Cloneable {

    @PrimaryKey(autoGenerate = true)
    private int id;

    @ColumnInfo(name = "userId")
    private int userId;
    @ColumnInfo(name = "enabled")
    private boolean enabled;
    @CsvColumn(format = "dd.MM.yyyy HH:mm", mustNotBeBlank = true)
    @ColumnInfo(name = "datetime")
    private Date dateTime;
    @CsvColumn(mustNotBeBlank = true)
    @ColumnInfo(name = "weight")
    private float weight;
    @CsvColumn(mustBeSupplied = false)
    @ColumnInfo(name = "fat")
    private float fat;
    @CsvColumn(mustBeSupplied = false)
    @ColumnInfo(name = "water")
    private float water;
    @CsvColumn(mustBeSupplied = false)
    @ColumnInfo(name = "muscle")
    private float muscle;
<<<<<<< HEAD
    @CsvColumn
    @ColumnInfo(name = "visceralFat")
    private float visceralFat;
    @CsvColumn
=======
    @CsvColumn(mustBeSupplied = false)
>>>>>>> b9763ec7
    @ColumnInfo(name = "lbw")
    private float lbm;
    @CsvColumn(mustBeSupplied = false)
    @ColumnInfo(name = "waist")
    private float waist;
    @CsvColumn(mustBeSupplied = false)
    @ColumnInfo(name = "hip")
    private float hip;
    @CsvColumn(mustBeSupplied = false)
    @ColumnInfo(name = "bone")
    private float bone;
<<<<<<< HEAD
    @CsvColumn
    @ColumnInfo(name = "chest")
    private float chest;
    @CsvColumn
    @ColumnInfo(name = "thigh")
    private float thigh;
    @CsvColumn
    @ColumnInfo(name = "biceps")
    private float biceps;
    @CsvColumn
    @ColumnInfo(name = "neck")
    private float neck;
    @CsvColumn
    @ColumnInfo(name = "caliper1")
    private float caliper1;
    @CsvColumn
    @ColumnInfo(name = "caliper2")
    private float caliper2;
    @CsvColumn
    @ColumnInfo(name = "caliper3")
    private float caliper3;
    @CsvColumn
=======
    @CsvColumn(mustBeSupplied = false)
>>>>>>> b9763ec7
    @ColumnInfo(name = "comment")
    private String comment;

    public ScaleMeasurement()
    {
        userId = -1;
        enabled = true;
        dateTime = new Date();
        weight = 0.0f;
        fat = 0.0f;
        water = 0.0f;
        muscle = 0.0f;
        lbm = 0.0f;
        bone = 0.0f;
        waist = 0.0f;
        hip = 0.0f;
        chest = 0.0f;
        thigh = 0.0f;
        biceps = 0.0f;
        neck = 0.0f;
        caliper1 = 0.0f;
        caliper2 = 0.0f;
        caliper3 = 0.0f;
        comment = "";
    }

    @Override
    public ScaleMeasurement clone() {
        ScaleMeasurement clone;
        try {
            clone = (ScaleMeasurement) super.clone();
        }
        catch (CloneNotSupportedException e) {
            throw new RuntimeException("failed to clone ScaleMeasurement", e);
        }
        clone.dateTime = (Date) dateTime.clone();
        return clone;
    }

    public void add(final ScaleMeasurement summand) {
        try {
            Field[] fields = getClass().getDeclaredFields();

            for (Field field : fields) {
                field.setAccessible(true);
                Object value = field.get(this);

                if (value != null && Float.class.isAssignableFrom(value.getClass())) {
                    field.set(this, (float)value + (float)field.get(summand));
                }
                field.setAccessible(false);
            }
        } catch (IllegalAccessException e) {
            Timber.e(e);
        }
    }

    public void divide(final float divisor) {
        try {
            Field[] fields = getClass().getDeclaredFields();

            for (Field field : fields) {
                field.setAccessible(true);
                Object value = field.get(this);
                if (value != null && Float.class.isAssignableFrom(value.getClass())) {
                    field.set(this, (float)value / divisor);
                }
                field.setAccessible(false);
            }
        } catch (IllegalAccessException e) {
            Timber.e(e);
        }
    }

    public void merge(ScaleMeasurement measurements) {
        try {
            Field[] fields = getClass().getDeclaredFields();

            for (Field field : fields) {
                field.setAccessible(true);
                Object value = field.get(measurements);
                if (value != null && Float.class.isAssignableFrom(value.getClass())) {
                    if ((float)field.get(this) == 0.0f) {
                        field.set(this, value);
                    }
                }
                field.setAccessible(false);
            }
        } catch (IllegalAccessException e) {
            Timber.e(e);
        }
    }

    public int getId() {
        return id;
    }

    public void setId(int id) {
        this.id = id;
    }

    public int getUserId() {
        return userId;
    }

    public void setUserId(int user_id) {
        this.userId = user_id;
    }

    public boolean getEnabled() {
        return enabled;
    }

    public void setEnabled(boolean enabled) {
        this.enabled = enabled;
    }

    public Date getDateTime() {
        return dateTime;
    }

    public void setDateTime(Date date_time) {
        this.dateTime = date_time;
    }

    public float getWeight() {
        return weight;
    }

    public float getConvertedWeight(Converters.WeightUnit unit) {
        return Converters.fromKilogram(weight, unit);
    }

    public void setWeight(float weight) {
        this.weight = weight;
    }

    public void setConvertedWeight(float weight, Converters.WeightUnit unit) {
        this.weight = Converters.toKilogram(weight, unit);
    }

    public float getFat() {
        return fat;
    }

    public void setFat(float fat) {
        this.fat = fat;
    }

    public float getWater() {
        return water;
    }

    public void setWater(float water) {
        this.water = water;
    }

    public float getMuscle() {
        return muscle;
    }

    public void setMuscle(float muscle) {
        this.muscle = muscle;
    }

    public float getVisceralFat() {
        return visceralFat;
    }

    public void setVisceralFat(float visceralFat) {
        this.visceralFat = visceralFat;
    }

    public float getLbm() {
        return lbm;
    }

    public void setLbm(float lbm) {
        this.lbm = lbm;
    }

    public float getWaist() {
        return waist;
    }

    public void setWaist(float waist) {
        this.waist = waist;
    }

    public float getHip() {
        return hip;
    }

    public void setHip(float hip) {
        this.hip = hip;
    }

    public float getBone() { return bone; }

    public void setBone(float bone) {this.bone = bone; }

    public float getChest() {
        return chest;
    }

    public void setChest(float chest) {
        this.chest = chest;
    }

    public float getThigh() {
        return thigh;
    }

    public void setThigh(float thigh) {
        this.thigh = thigh;
    }

    public float getBiceps() {
        return biceps;
    }

    public void setBiceps(float biceps) {
        this.biceps = biceps;
    }

    public float getNeck() {
        return neck;
    }

    public void setNeck(float neck) {
        this.neck = neck;
    }

    public float getCaliper1() {
        return caliper1;
    }

    public void setCaliper1(float caliper1) {
        this.caliper1 = caliper1;
    }

    public float getCaliper2() {
        return caliper2;
    }

    public void setCaliper2(float caliper2) {
        this.caliper2 = caliper2;
    }

    public float getCaliper3() {
        return caliper3;
    }

    public void setCaliper3(float caliper3) {
        this.caliper3 = caliper3;
    }

    public String getComment() {
        return comment;
    }

    public void setComment(String comment) {
        this.comment = comment;
    }

    public float getBMI(int body_height) {
        return weight / ((body_height / 100.0f)*(body_height / 100.0f));
    }

    public float getBMR(ScaleUser scaleUser) {
        float bmr;

        // BMR formula by Mifflin, St Jeor et al: A new predictive equation for resting energy expenditure in healthy individuals
        if (scaleUser.getGender().isMale()) {
            bmr = 10.0f * weight + 6.25f * scaleUser.getBodyHeight() - 5.0f * scaleUser.getAge(dateTime) + 5.0f;
        } else {
            bmr = 10.0f * weight + 6.25f * scaleUser.getBodyHeight() - 5.0f * scaleUser.getAge(dateTime) - 161.0f;
        }

        return bmr; // kCal / day
    }

    public float getWHtR(int body_height) {
        return waist / (float)body_height;
    }

    public float getWHR() {
        if (hip == 0) {
            return 0;
        }

        return waist / hip;
    }

    public float getFatCaliper(ScaleUser scaleUser) {
        float fat_caliper;

        float k0, k1, k2, ka;

        float s = caliper1 + caliper2 + caliper3;

        if (scaleUser.getGender().isMale()) {
            k0 = 1.10938f;
            k1 = 0.0008267f;
            k2 = 0.0000016f;
            ka = 0.0002574f;
        } else {
            k0 = 1.0994921f;
            k1 = 0.0009929f;
            k2 = 0.0000023f;
            ka = 0.0001392f;
        }

        // calipometrie formula by Jackson, Pollock: Generalized equations for predicting body density of women. In: British Journal of Nutrition. Nr.40, Oktober 1978, S.497–504
        fat_caliper = ((4.95f / (k0 - (k1*s) + (k2 * s*s) - (ka*scaleUser.getAge()))) - 4.5f) * 100.0f;

        return fat_caliper;
    }

    @Override
    public String toString()
    {
        return String.format(
                "ID: %d, USER_ID: %d, DATE_TIME: %s, WEIGHT: %.2f, FAT: %.2f, WATER: %.2f, " +
                "MUSCLE: %.2f, LBM: %.2f, WAIST: %.2f, HIP: %.2f, BONE: %.2f, CHEST: %.2f, " +
                        "THIGH: %.2f, ARM: %.2f, NECK: %.2f, CALIPER1: %2.f, CALIPER2: %2.f, CALIPER3: %2.f, COMMENT: %s",
                id, userId, dateTime.toString(), weight, fat, water,
                muscle, lbm, waist, hip, bone, chest, thigh, biceps, neck, caliper1, caliper2, caliper3, comment);
    }
}<|MERGE_RESOLUTION|>--- conflicted
+++ resolved
@@ -61,14 +61,10 @@
     @CsvColumn(mustBeSupplied = false)
     @ColumnInfo(name = "muscle")
     private float muscle;
-<<<<<<< HEAD
     @CsvColumn
     @ColumnInfo(name = "visceralFat")
     private float visceralFat;
-    @CsvColumn
-=======
-    @CsvColumn(mustBeSupplied = false)
->>>>>>> b9763ec7
+    @CsvColumn(mustBeSupplied = false)
     @ColumnInfo(name = "lbw")
     private float lbm;
     @CsvColumn(mustBeSupplied = false)
@@ -80,7 +76,6 @@
     @CsvColumn(mustBeSupplied = false)
     @ColumnInfo(name = "bone")
     private float bone;
-<<<<<<< HEAD
     @CsvColumn
     @ColumnInfo(name = "chest")
     private float chest;
@@ -102,10 +97,7 @@
     @CsvColumn
     @ColumnInfo(name = "caliper3")
     private float caliper3;
-    @CsvColumn
-=======
-    @CsvColumn(mustBeSupplied = false)
->>>>>>> b9763ec7
+    @CsvColumn(mustBeSupplied = false)
     @ColumnInfo(name = "comment")
     private String comment;
 
