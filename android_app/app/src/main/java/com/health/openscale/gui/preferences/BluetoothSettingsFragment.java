--- conflicted
+++ resolved
@@ -334,12 +334,7 @@
         deviceView.setDeviceName(formatDeviceName(deviceName, device.getAddress()));
         deviceView.setAlias(deviceName);
 
-<<<<<<< HEAD
-        String name = device.getName() != null ? device.getName() : "";
-        BluetoothCommunication btDevice = BluetoothFactory.createDeviceDriver(context, name);
-=======
         BluetoothCommunication btDevice = BluetoothFactory.createDeviceDriver(context, deviceName);
->>>>>>> 8eca3a05
         if (btDevice != null) {
             Timber.d("Found supported device %s (driver: %s)",
                     formatDeviceName(device), btDevice.driverName());
