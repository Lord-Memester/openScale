--- conflicted
+++ resolved
@@ -186,10 +186,7 @@
     <string name="label_set_default_order">Ställ in standardordning</string>
 
     <string name="label_weeks_view">Veckovy</string>
-<<<<<<< HEAD
     <string name="label_mergeWithLastMeasurement">Sammanfläta med föregående mätning</string>
-=======
     <string name="label_export_overwrite">Skriv över föregående export \"%s\"?</string>
->>>>>>> 6d77ac3e
 
 </resources>